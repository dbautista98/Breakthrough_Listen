import glob
import numpy as np
import pickle
import os
from old_turbo_seti.turbo_seti.find_event.find_event_pipeline import find_event_pipeline
from old_turbo_seti.turbo_seti.find_event.plot_event_pipeline import plot_event_pipeline
import argparse
from multiprocessing import Pool

def open_pickle(filepath):
    with open(filepath, "rb") as f:
        data = pickle.load(f)
    return data

def check_dir(path):
    if not os.path.exists(path):
        os.mkdir(path)

def random_cadence_search(dat_dir, h5_dir, outdir, n_iterations=1):
    np.random.seed(seed=42)
    for i in range(n_iterations):
        dat_list = glob.glob(dat_dir + "/*dat")
        shuffled_cadence = np.random.choice(dat_list, size=6, replace=False)
        check_dir(outdir)
        check_dir(outdir +"/%s/"%i)
        iteration_directory = outdir + "/%s/"%i

        with open(iteration_directory + "dat_list.lst", "w") as f:
            for file in shuffled_cadence:
                f.write(file + "\n")

        with open(iteration_directory + "h5_list.lst", "w") as f:
            for file in shuffled_cadence:
                base_name_to_h5 = (os.path.basename(file)).replace("dat", "h5")
                h5_path = h5_dir + base_name_to_h5
                f.write(h5_path + "\n")

        find_event_pipeline(iteration_directory + "dat_list.lst",
                        filter_threshold = 3,
                        number_in_cadence = len(shuffled_cadence),
                        user_validation=False,
                        saving=True,
                        csv_name=iteration_directory + "events.csv",
                        sortby_tstart=False,
                        h5_dir=h5_dir)

def random_cadence_search_parallel(data_input):
    dat_dir, h5_dir, outdir, i = data_input
    np.random.seed(seed=i)
    dat_list = glob.glob(dat_dir + "/*dat")
    shuffled_cadence = np.random.choice(dat_list, size=6, replace=False)
    check_dir(outdir)
    check_dir(outdir +"/%s/"%i)
    iteration_directory = outdir + "/%s/"%i

    with open(iteration_directory + "dat_list.lst", "w") as f:
        for file in shuffled_cadence:
            f.write(file + "\n")

    with open(iteration_directory + "h5_list.lst", "w") as f:
        for file in shuffled_cadence:
            base_name_to_h5 = (os.path.basename(file)).replace("dat", "h5")
            h5_path = h5_dir + base_name_to_h5
            f.write(h5_path + "\n")

    find_event_pipeline(iteration_directory + "dat_list.lst",
                    filter_threshold = 3,
                    number_in_cadence = len(shuffled_cadence),
                    user_validation=False,
                    saving=True,
                    csv_name=iteration_directory + "events.csv",
                    sortby_tstart=False,
                    h5_dir=h5_dir)

if __name__ == "__main__":
    import time
    parser = argparse.ArgumentParser(description="randomly selects and runs turboSETI's event search on a set of .dat files. This is done to estimate the chances of geting a technosignature event from random RFI")
<<<<<<< HEAD
    # parser.add_argument("band", help="the GBT band that the data was collected from. Either L, S, C, or X")
=======
>>>>>>> d14159e2
    parser.add_argument("dat_dir", help="directory .dat files are held in")
    parser.add_argument("h5_dir", help="directory .h5 files are held in")
    parser.add_argument("outdir", help="directory where the output cadences searches will be saved")
    parser.add_argument("-n_iterations", "-n", help="number of random cadences to generate and search, default is 1 random shuffle", default=1)
    parser.add_argument("-parallel", "-p", help="number of parallel processes to accelerate with", default=1)
    args = parser.parse_args()

    # random_cadence_search(args.dat_dir, args.h5_dir, args.outdir, int(args.n_iterations))
    pool = Pool(int(args.parallel))                         # Create a multiprocessing Pool
    t_start = time.time()
    data_inputs = [[args.dat_dir,args.h5_dir,args.outdir,i] for i in range(int(args.n_iterations))]
    pool.map(random_cadence_search_parallel, data_inputs)
    print("runtime =", (time.time() - t_start))


                    <|MERGE_RESOLUTION|>--- conflicted
+++ resolved
@@ -75,10 +75,6 @@
 if __name__ == "__main__":
     import time
     parser = argparse.ArgumentParser(description="randomly selects and runs turboSETI's event search on a set of .dat files. This is done to estimate the chances of geting a technosignature event from random RFI")
-<<<<<<< HEAD
-    # parser.add_argument("band", help="the GBT band that the data was collected from. Either L, S, C, or X")
-=======
->>>>>>> d14159e2
     parser.add_argument("dat_dir", help="directory .dat files are held in")
     parser.add_argument("h5_dir", help="directory .h5 files are held in")
     parser.add_argument("outdir", help="directory where the output cadences searches will be saved")
