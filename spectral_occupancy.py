--- conflicted
+++ resolved
@@ -367,7 +367,6 @@
             f.write(uqnodes[i] + " ")
         f.write("\n")
 
-<<<<<<< HEAD
 def get_AltAz(loc_df, band, outdir="."):
     targets = SkyCoord(loc_df["RA"].values, loc_df["DEC"].values, unit=(u.hourangle, u.deg), frame="icrs")          
     times = Time(np.array(loc_df["MJD"].values, dtype=float), format="mjd") 
@@ -385,7 +384,7 @@
     # plt.close()
 
     return loc_df
-=======
+    
 def getGoodNodes(datfiles, band, bad_cadence_flag, outdir="."):
     """
     Credit to Noah Franz for writing this 
@@ -455,7 +454,6 @@
     else:
         print('This file is already spliced, returning all files')
         return datfiles, bad_cadence_flag
->>>>>>> e98b93bb
 
 if __name__ == "__main__":
     parser = argparse.ArgumentParser(description="generates a histogram of the spectral occupancy from a given set of .dat files")
@@ -478,7 +476,6 @@
     print("Done.")
     
     # check for argument to remove DC spikes
-<<<<<<< HEAD
     # and identify the alt/az of the targets during observation
     # if args.DC:
     print("Removing DC spikes...")
@@ -490,12 +487,10 @@
     loc_df = get_AltAz(loc_df, args.band, outdir=args.outdir)
     print("Alt/Az conversion runtime: %s seconds"%(time.time() - tstart))
     print("Done.")
-=======
     if args.DC:
         print("Removing DC spikes...")
         dat_files = remove_spikes(dat_files, args.band, outdir=args.outdir)
         print("Done.")
->>>>>>> e98b93bb
     
     bin_edges, prob_hist, n_observations = calculate_proportion(dat_files, bin_width=args.width, GBT_band=args.band, notch_filter=args.notch_filter, outdir=args.outdir)
     
@@ -512,10 +507,6 @@
     plt.bar(bin_edges[:-1], prob_hist, width=width)
     plt.xlabel("Frequency [Mhz]")
     plt.ylabel("Fraction with Hits")
-<<<<<<< HEAD
-    plt.title("Spectral Occupancy: n=%s"%len(dat_files))
-=======
     plt.title("Spectral Occupancy: n=%s"%n_observations)
->>>>>>> e98b93bb
     plt.savefig(args.outdir + "/%s_band_spectral_occupancy.pdf"%args.band, bbox_inches="tight", transparent=False)
     print("Done")