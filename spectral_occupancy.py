--- conflicted
+++ resolved
@@ -78,10 +78,6 @@
     import remove_DC_spike
     
     new_dat_files = []
-<<<<<<< HEAD
-    loc_df = pd.DataFrame()
-
-=======
 
     # determine where to save new file
     checkpath = outdir + "/%s_band_no_DC_spike"%GBT_band
@@ -101,7 +97,6 @@
             new_dat_files.append(one_path)
 
     
->>>>>>> ebfc9e78
     for i in trange(len(dat_files)):
         #get the path
         dat = dat_files[i]
